--- conflicted
+++ resolved
@@ -1,26 +1,4 @@
 import Foundation
-
-// Actor for thread-safe data collection during process execution
-actor ProcessDataCollector {
-    private var outputData = Data()
-    private var errorData = Data()
-    
-    func appendOutput(_ data: Data) {
-        outputData.append(data)
-    }
-    
-    func appendError(_ data: Data) {
-        errorData.append(data)
-    }
-    
-    func getOutput() -> Data {
-        return outputData
-    }
-    
-    func getError() -> Data {
-        return errorData
-    }
-}
 
 protocol FileConverter {
     func convert(
@@ -66,10 +44,6 @@
         process.standardOutput = outputPipe
         process.standardError = errorPipe
 
-<<<<<<< HEAD
-        // Use actor for thread-safe data collection
-        let dataCollector = ProcessDataCollector()
-=======
         // Set working directory if specified
         if let workingDirectory = workingDirectory {
             process.currentDirectoryURL = workingDirectory
@@ -80,7 +54,6 @@
         let errorLock = NSLock()
         var outputData = Data()
         var errorData = Data()
->>>>>>> b9126f97
 
         let outputHandle = outputPipe.fileHandleForReading
         let errorHandle = errorPipe.fileHandleForReading
@@ -89,18 +62,18 @@
         outputHandle.readabilityHandler = { handle in
             let data = handle.availableData
             if data.count > 0 {
-                Task {
-                    await dataCollector.appendOutput(data)
-                }
+                outputLock.lock()
+                outputData.append(data)
+                outputLock.unlock()
             }
         }
 
         errorHandle.readabilityHandler = { handle in
             let data = handle.availableData
             if data.count > 0 {
-                Task {
-                    await dataCollector.appendError(data)
-                }
+                errorLock.lock()
+                errorData.append(data)
+                errorLock.unlock()
             }
         }
 
@@ -134,20 +107,23 @@
 
                     let status = process.terminationStatus
 
-                    Task {
-                        let finalOutput = await dataCollector.getOutput()
-                        let finalError = await dataCollector.getError()
+                    outputLock.lock()
+                    let finalOutput = outputData
+                    outputLock.unlock()
 
-                        DispatchQueue.main.async {
-                            progressHandler(1.0)
+                    errorLock.lock()
+                    let finalError = errorData
+                    errorLock.unlock()
 
-                            if status == 0 {
-                                let output = String(data: finalOutput, encoding: .utf8) ?? ""
-                                continuation.resume(returning: output)
-                            } else {
-                                let error = String(data: finalError, encoding: .utf8) ?? "Unknown error"
-                                continuation.resume(throwing: ConversionError.conversionFailed(error))
-                            }
+                    DispatchQueue.main.async {
+                        progressHandler(1.0)
+
+                        if status == 0 {
+                            let output = String(data: finalOutput, encoding: .utf8) ?? ""
+                            continuation.resume(returning: output)
+                        } else {
+                            let error = String(data: finalError, encoding: .utf8) ?? "Unknown error"
+                            continuation.resume(throwing: ConversionError.conversionFailed(error))
                         }
                     }
                 }

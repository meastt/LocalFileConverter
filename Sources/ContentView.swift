--- conflicted
+++ resolved
@@ -8,13 +8,10 @@
     @State private var showingFilePicker = false
     @State private var showingURLInput = false
     @State private var videoURL = ""
-<<<<<<< HEAD
     @State private var showingLoadingOverlay = false
     @State private var loadingMessage = ""
-=======
     @State private var showingMissingToolsAlert = false
     @State private var missingTools: [String] = []
->>>>>>> 488362d5
 
     var body: some View {
         NavigationSplitView {
@@ -668,14 +665,11 @@
                                     removal: .opacity
                                 ))
                         }
-                    }
-<<<<<<< HEAD
+                        .onMove { from, to in
+                            conversionManager.moveFiles(from: from, to: to)
+                        }
+                    }
                     .padding(20)
-=======
-                    .onMove { from, to in
-                        conversionManager.moveFiles(from: from, to: to)
-                    }
->>>>>>> 488362d5
                 }
             }
 
@@ -701,15 +695,11 @@
                 }
                 .buttonStyle(.borderedProminent)
                 .controlSize(.large)
-<<<<<<< HEAD
                 .disabled(conversionManager.isConverting || filteredFiles.isEmpty)
-=======
-                .disabled(conversionManager.isConverting)
                 .keyboardShortcut(.return, modifiers: .command)
                 .accessibilityLabel(conversionManager.isConverting ? "Converting files" : "Convert all files")
                 .accessibilityHint("Start converting all files in the list. Shortcut: Command Return")
                 .accessibilityValue(conversionManager.isConverting ? "In progress" : "Ready")
->>>>>>> 488362d5
             }
             .padding(20)
             .background(
@@ -830,14 +820,10 @@
                         Text(error)
                             .font(.system(size: 12))
                             .foregroundColor(.secondary)
-<<<<<<< HEAD
                             .lineLimit(3)
                             .multilineTextAlignment(.trailing)
                             .frame(maxWidth: 250)
                             .help(error)
-=======
-                            .lineLimit(1)
-                            .frame(maxWidth: 150)
 
                         Button("Retry") {
                             conversionManager.retryFile(id: file.id)
@@ -845,7 +831,6 @@
                         .buttonStyle(.bordered)
                         .accessibilityLabel("Retry conversion")
                         .accessibilityHint("Attempts to convert the file again")
->>>>>>> 488362d5
                     }
                 }
             }
